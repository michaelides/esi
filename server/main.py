--- conflicted
+++ resolved
@@ -22,11 +22,8 @@
 import re
 from pathlib import Path
 
-<<<<<<< HEAD
-from agent import create_agent, get_captured_figures, clear_captured_figures, is_mistral_model
-=======
+
 from agent import create_agent, get_captured_figures, clear_captured_figures, is_mistral_model, MISTRAL_MODEL_MAPPING
->>>>>>> 5011ba7e
 from vector_db import get_vector_db
 from openrouter_manager import constrain_temperature_for_model
 
@@ -283,20 +280,12 @@
                 streaming=True,
             )
         elif is_mistral_model(model):
-<<<<<<< HEAD
-            llm = ChatMistralAI(
-                model=model,
-                temperature=temperature,
-                streaming=True,
-                mistral_api_key=os.getenv("MISTRAL_API_KEY"),
-=======
             official_model_name = MISTRAL_MODEL_MAPPING.get(model, model)
             llm = ChatMistralAI(
                 model=official_model_name,
                 temperature=temperature,
                 streaming=True,
                 mistral_api_key=settings.MISTRAL_API_KEY,
->>>>>>> 5011ba7e
             )
         else:
             # Use OpenRouter manager for consistent model handling
